--- conflicted
+++ resolved
@@ -1,32 +1,3 @@
-<<<<<<< HEAD
-language: cpp
-compiler:
-  - gcc
-
-env:
-  global:
-   # The next declaration is the encrypted COVERITY_SCAN_TOKEN, created
-   #   via the "travis encrypt" command using the project repo's public key
-   - secure: "drwaBpU+tYLWN0SdVwYdpxr0KA5q+uqvGlJTkYwo0EbFtvqJ18HTmOtFv0yvSncCDQ1ciR+F1yHbjtP6AHqneYT49J16YDtObmpsYeR4xi44ne+pNTD0ExlJWZsM50VzneYEwn6kAMn1yo7ei6HoJ2qfoB6BV5uCLQIp0Dd5VBU="
-
-addons:
-  coverity_scan:
-    project:
-      name: "saschazelzer/CppMicroServices"
-    notification_email: s.zelzer@dkfz-heidelberg.de
-    # Commands to prepare for build_command
-    build_command_prepend: mkdir us-cov && cd us-cov && cmake -DCMAKE_BUILD_TYPE:STRING=Release -DUS_BUILD_EXAMPLES:BOOL=ON -DUS_BUILD_TESTING:BOOL=ON -DUS_ENABLE_AUTOLOADING_SUPPORT:BOOL=ON -DUS_ENABLE_THREADING_SUPPORT:BOOL=ON ../
-    # The command that will be added as an argument to "cov-build" to compile
-    # your project for analysis
-    build_command: make -j4
-    branch_pattern: coverity_scan
-
-branches:
-  only:
-    - coverity_scan
-
-script: echo "Success"
-=======
 sudo: false
 
 env:
@@ -73,4 +44,3 @@
 script:
   - test $TRAVIS_BRANCH != coverity_scan || exit 0
   - if [ "${COVERITY_SCAN_BRANCH}" != 1 ]; then ctest -VV -S ./cmake/usCTestScript_travis.cmake ; fi
->>>>>>> cb0971e5
