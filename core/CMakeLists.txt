--- conflicted
+++ resolved
@@ -27,20 +27,8 @@
 configure_file(${CMAKE_CURRENT_SOURCE_DIR}/resources/manifest.json.in
                ${CMAKE_CURRENT_BINARY_DIR}/resources/manifest.json)
 
-<<<<<<< HEAD
-set(_options)
-if(NOT US_BUILD_SHARED_LIBS)
-  set(_options SKIP_EXAMPLES)
-  if(US_BUILD_EXAMPLES)
-    message(WARNING "Core examples are not available if US_BUILD_SHARED_LIBS is OFF")
-  endif()
-endif()
-
-usMacroCreateModule(Core
-=======
 usMacroCreateModule(Core
   SKIP_INIT # we initialize the module in usModuleRegistry.cpp ourselves
->>>>>>> 9741b4a8
   VERSION "2.99.0"
   TARGET CppMicroServices
   INTERNAL_INCLUDE_DIRS src/util src/service src/module
@@ -49,19 +37,9 @@
   PUBLIC_HEADERS ${_core_public_headers}
   PRIVATE_HEADERS ${_core_private_headers}
   BINARY_RESOURCES manifest.json
-<<<<<<< HEAD
-  ${_options}
-)
-
-# Compile definitions
-set_property(TARGET ${${PROJECT_NAME}_TARGET}
-  APPEND PROPERTY COMPILE_DEFINITIONS US_FORCE_MODULE_INIT
-)
-=======
 )
 
 set_property(
   TARGET CppMicroServices APPEND PROPERTY
   COMPILE_DEFINITIONS "MINIZ_NO_ARCHIVE_WRITING_API;MINIZ_NO_ZLIB_COMPATIBLE_NAMES"
-  )
->>>>>>> 9741b4a8
+  )