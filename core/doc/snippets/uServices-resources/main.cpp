--- conflicted
+++ resolved
@@ -1,4 +1,3 @@
-
 #include <usGetBundleContext.h>
 #include <usBundleContext.h>
 #include <usBundleResource.h>
@@ -44,11 +43,7 @@
 {
   //! [2]
   // Get all installed bundles
-<<<<<<< HEAD
   auto bundles = bundleCtx->GetBundles();
-=======
-  std::vector<std::shared_ptr<Bundle>> bundles = bundleCtx->GetBundles();
->>>>>>> 6b93752e
 
   // Check if a bundle defines a "service-component" property
   // and use its value to retrieve an embedded resource containing
