--- conflicted
+++ resolved
@@ -1,23 +1,23 @@
 /*=============================================================================
-
+ 
  Library: CppMicroServices
-
+ 
  Copyright (c) The CppMicroServices developers. See the COPYRIGHT
  file at the top-level directory of this distribution and at
  https://github.com/CppMicroServices/CppMicroServices/COPYRIGHT .
-
+ 
  Licensed under the Apache License, Version 2.0 (the "License");
  you may not use this file except in compliance with the License.
  You may obtain a copy of the License at
-
+ 
  http://www.apache.org/licenses/LICENSE-2.0
-
+ 
  Unless required by applicable law or agreed to in writing, software
  distributed under the License is distributed on an "AS IS" BASIS,
  WITHOUT WARRANTIES OR CONDITIONS OF ANY KIND, either express or implied.
  See the License for the specific language governing permissions and
  limitations under the License.
-
+ 
  =============================================================================*/
 
 #include "miniz.h"
@@ -126,28 +126,28 @@
    * @param isManifest indicates if the file is the bundle's manifest
    */
   void AddResourceFile(const std::string& resFileName, bool isManifest = false);
-
+  
   /*
    * @brief Add all files from another zip archive to this zip archive
    * @throw std::runtime exception if failed to add any of the resources
    * @param archiveFileName is the path to the source archive
    */
   void AddResourcesFromArchive(const std::string& archiveFileName);
-
+  
   // Remove copy constructor and assignment
   ZipArchive(const ZipArchive&) = delete;
   void operator=(const ZipArchive&) = delete;
   // Remove move constructor and assignment
   ZipArchive(ZipArchive&&) = delete;
   ZipArchive& operator=(ZipArchive&&) = delete;
-
+  
 private:
   /*
    * @brief Add a directory entry to the zip archive
    * @throw std::runtime exception if failed to add the entry
    */
   void AddDirectory(const std::string& dirName);
-
+  
   std::string fileName;
   int compressionLevel;
   std::string bundleName;
@@ -184,7 +184,7 @@
   {
     archiveName = resFileName.substr(resFileName.find_last_of(PATH_SEPARATOR)+1);
   }
-
+  
   std::string archiveEntry = bundleName + "/" + archiveName;
   std::clog << "Adding file " << archiveEntry << " ..." << std::endl;
   // add the current file to the new archive
@@ -192,7 +192,7 @@
   {
     throw std::runtime_error("A file already exists with this name");
   }
-
+  
   if (!mz_zip_writer_add_file(writeArchive.get(), archiveEntry.c_str(), resFileName.c_str(), NULL,
                               0, compressionLevel))
   {
@@ -310,7 +310,7 @@
   {
     std::cerr << "ERROR: " << msg1 << opt.name << msg2 << std::endl;
   }
-
+  
   static option::ArgStatus NonEmpty(const option::Option& option, bool msg)
   {
     if (option.arg != 0 && option.arg[0] != 0)
@@ -323,7 +323,7 @@
     }
     return option::ARG_ILLEGAL;
   }
-
+  
   static option::ArgStatus Numeric(const option::Option& option, bool msg)
   {
     char* endptr = nullptr;
@@ -333,7 +333,7 @@
       assert(endptr != nullptr);
       return option::ARG_OK;
     }
-
+    
     if (msg)
     {
       printError("Option '", option, "' requires a numeric argument\n");
@@ -387,7 +387,72 @@
                        option::Option* options)
 {
   int return_code = EXIT_SUCCESS;
-<<<<<<< HEAD
+
+  // Check if parsing command line resulted in a failure
+  if (parse.error())
+  {
+    std::cerr << "Parsing command line arguments failed. " << std::endl;
+    return_code = EXIT_FAILURE;
+  }
+  
+  // Check for unrecognized options
+  if (parse.nonOptionsCount())
+  {
+    std::clog << "unrecognized options ..." << std::endl;
+    for (int i = 0; i < parse.nonOptionsCount(); ++i)
+    {
+      std::cout << "\t" << parse.nonOption(i) << std::endl;
+    }
+    return_code = EXIT_FAILURE;
+  }
+
+  // Multiple specifications of the following arguments are illegal
+  auto check_multiple_args = [&options, &return_code](std::initializer_list<OptionIndex> optionIndices)
+  {
+    for (auto optionidx : optionIndices)
+    {
+      option::Option* opt = options[optionidx];
+      if (opt && opt->count() > 1)
+      {
+        std::cerr << opt->name;
+        std::cerr << " appears multiple times in the arguments. Check usage." << std::endl;
+        return_code = EXIT_FAILURE;
+      }
+    }
+  };
+  check_multiple_args({ BUNDLEFILE, OUTFILE, BUNDLENAME, MANIFESTADD });
+
+  // At-least one of --bundle-file or --out-file is required.
+  if (!options[BUNDLEFILE] && !options[OUTFILE])
+  {
+    std::cerr << "At least one of the options (--bundle-file | --out-file) is required. Check usage." << std::endl;
+    return_code = EXIT_FAILURE;
+  }
+
+  // If either --manifest-add or --res-add is given, --bundle-name must also be given.
+  if ((options[MANIFESTADD] || options[RESADD]) && !options[BUNDLENAME])
+  {
+    std::cerr << "If either --manifest-add or --res-add is provided, --bundle-name must be provided." << std::endl;
+    return_code = EXIT_FAILURE;
+  }
+
+  // Generate a warning that --bundle-name is not necessary in following invocation.
+  if (options[BUNDLENAME] && !options[MANIFESTADD] && !options[RESADD] && return_code != EXIT_FAILURE)
+  {
+      std::clog << "Warning: --bundle-name option is unnecessary here." << std::endl;
+  }
+
+  return return_code;
+}
+
+// ---------------------------------------------------------------------------------
+// -----------------------------    MAIN ENTRY POINT    ----------------------------
+// ---------------------------------------------------------------------------------
+
+int main(int argc, char** argv)
+{
+  int compressionLevel = MZ_DEFAULT_LEVEL; //default compression level;
+  int return_code = EXIT_SUCCESS;
   std::string bundleName;
 
   argc -= (argc > 0);
@@ -397,120 +462,18 @@
   std::unique_ptr<option::Option[]> buffer(new option::Option[stats.buffer_max]);
   option::Parser parse(usage, argc, argv, options.get(), buffer.get());
 
-=======
-
-  // Check if parsing command line resulted in a failure
->>>>>>> 4e3b20ad
-  if (parse.error())
-  {
-    std::cerr << "Parsing command line arguments failed. " << std::endl;
-    return_code = EXIT_FAILURE;
-  }
-<<<<<<< HEAD
-
-=======
-  
-  // Check for unrecognized options
->>>>>>> 4e3b20ad
-  if (parse.nonOptionsCount())
-  {
-    std::clog << "unrecognized options ..." << std::endl;
-    for (int i = 0; i < parse.nonOptionsCount(); ++i)
-    {
-      std::cout << "\t" << parse.nonOption(i) << std::endl;
-    }
-    return_code = EXIT_FAILURE;
-  }
-
-<<<<<<< HEAD
-  option::Option* bundleFileOpt = options[BUNDLEFILE];
-  if (bundleFileOpt && bundleFileOpt->count() > 1 )
-=======
-  // Multiple specifications of the following arguments are illegal
-  auto check_multiple_args = [&options, &return_code](std::initializer_list<OptionIndex> optionIndices)
-  {
-    for (auto optionidx : optionIndices)
-    {
-      option::Option* opt = options[optionidx];
-      if (opt && opt->count() > 1)
-      {
-        std::cerr << opt->name;
-        std::cerr << " appears multiple times in the arguments. Check usage." << std::endl;
-        return_code = EXIT_FAILURE;
-      }
-    }
-  };
-  check_multiple_args({ BUNDLEFILE, OUTFILE, BUNDLENAME, MANIFESTADD });
-
-  // At-least one of --bundle-file or --out-file is required.
-  if (!options[BUNDLEFILE] && !options[OUTFILE])
->>>>>>> 4e3b20ad
-  {
-    std::cerr << "At least one of the options (--bundle-file | --out-file) is required. Check usage." << std::endl;
-    return_code = EXIT_FAILURE;
-  }
-
-<<<<<<< HEAD
-  option::Option* outFileOpt = options[OUTFILE];
-  if (outFileOpt && outFileOpt->count() > 1 )
-=======
-  // If either --manifest-add or --res-add is given, --bundle-name must also be given.
-  if ((options[MANIFESTADD] || options[RESADD]) && !options[BUNDLENAME])
->>>>>>> 4e3b20ad
-  {
-    std::cerr << "If either --manifest-add or --res-add is provided, --bundle-name must be provided." << std::endl;
-    return_code = EXIT_FAILURE;
-  }
-
-<<<<<<< HEAD
-  if (!bundleFileOpt && !outFileOpt)
-=======
-  // Generate a warning that --bundle-name is not necessary in following invocation.
-  if (options[BUNDLENAME] && !options[MANIFESTADD] && !options[RESADD] && return_code != EXIT_FAILURE)
->>>>>>> 4e3b20ad
-  {
-      std::clog << "Warning: --bundle-name option is unnecessary here." << std::endl;
-  }
-
-<<<<<<< HEAD
-  if (argc == 0 || options[HELP] || return_code == EXIT_FAILURE)
-=======
-  return return_code;
-}
-
-// ---------------------------------------------------------------------------------
-// -----------------------------    MAIN ENTRY POINT    ----------------------------
-// ---------------------------------------------------------------------------------
-
-int main(int argc, char** argv)
-{
-  int compressionLevel = MZ_DEFAULT_LEVEL; //default compression level;
-  int return_code = EXIT_SUCCESS;
-  std::string bundleName;
-
-  argc -= (argc > 0);
-  argv += (argc > 0); // skip program name argv[0]
-  option::Stats stats(usage, argc, argv);
-  std::unique_ptr<option::Option[]> options(new option::Option[stats.options_max]);
-  std::unique_ptr<option::Option[]> buffer(new option::Option[stats.buffer_max]);
-  option::Parser parse(usage, argc, argv, options.get(), buffer.get());
-
   if (argc == 0 || options[HELP])
->>>>>>> 4e3b20ad
   {
     option::printUsage(std::clog, usage);
     return return_code;
   }
 
-<<<<<<< HEAD
-=======
   return_code = checkSanity(parse, options.get());
   if (return_code == EXIT_FAILURE)
   {
     return return_code;
   }
   
->>>>>>> 4e3b20ad
   if (options[BUNDLENAME])
   {
     bundleName = options[BUNDLENAME].arg;
@@ -521,23 +484,20 @@
     // if not in verbose mode, supress the clog stream
     std::clog.setstate(std::ios_base::failbit);
   }
-
+  
   if (options[COMPRESSIONLEVEL])
   {
     char* endptr = 0;
     compressionLevel = strtol(options[COMPRESSIONLEVEL].arg, &endptr, 10);
   }
   std::clog << "using compression level " << compressionLevel << std::endl;
-
+  
   std::string zipFile;
   bool deleteTempFile = false;
 
-<<<<<<< HEAD
-=======
   option::Option* bundleFileOpt = options[BUNDLEFILE];
   option::Option* outFileOpt = options[OUTFILE];
   
->>>>>>> 4e3b20ad
   try
   {
     // Append mode only works with one zip-add argument.
@@ -557,7 +517,7 @@
         zipFile = us_tempfile();
         deleteTempFile = true;
       }
-
+      
       std::unique_ptr<ZipArchive> zipArchive(new ZipArchive(zipFile, compressionLevel, bundleName));
       // Add the manifest file to zip archive
       if (options[MANIFESTADD])
@@ -610,19 +570,19 @@
     std::cerr << "Error: " << ex.what() << std::endl;
     return_code = EXIT_FAILURE;
   }
-
+  
   // delete temporary file and report error on failure
   if (deleteTempFile && (std::remove(zipFile.c_str()) != 0))
   {
     std::cerr << "Error removing temporary zip archive "  << zipFile << std:: endl;
     return_code = EXIT_FAILURE;
   }
-
+  
   // clear the failbit set by us
   if (!options[VERBOSE])
   {
     std::clog.clear();
   }
-
+  
   return return_code;
 }
